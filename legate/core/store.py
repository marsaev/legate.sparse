# Copyright 2021-2022 NVIDIA Corporation
#
# Licensed under the Apache License, Version 2.0 (the "License");
# you may not use this file except in compliance with the License.
# You may obtain a copy of the License at
#
#     http://www.apache.org/licenses/LICENSE-2.0
#
# Unless required by applicable law or agreed to in writing, software
# distributed under the License is distributed on an "AS IS" BASIS,
# WITHOUT WARRANTIES OR CONDITIONS OF ANY KIND, either express or implied.
# See the License for the specific language governing permissions and
# limitations under the License.
#
from __future__ import annotations

import weakref
from typing import TYPE_CHECKING, Any, Optional, Sequence, Type, Union

from . import (
    AffineTransform,
    Attach,
    Detach,
    Future,
    IndexAttach,
    IndexDetach,
    InlineMapping,
    Point,
    ffi,
    legion,
)
from .allocation import (
    Attachable,
    DistributedAllocation,
    InlineMappedAllocation,
)
<<<<<<< HEAD
from .partition import REPLICATE, PartitionBase, Restriction, Tiling, Weighted
=======
from .legate import Array, Field as LegateField
from .partition import REPLICATE, PartitionBase, Restriction, Tiling
>>>>>>> 1fea5af7
from .projection import execute_functor_symbolically
from .runtime import runtime
from .shape import Shape
from .transform import (
    Delinearize,
    Project,
    Promote,
    Shift,
    Transpose,
    identity,
)
from .types import Dtype

if TYPE_CHECKING:
    from . import (
        BufferBuilder,
        Partition as LegionPartition,
        PhysicalRegion,
        Rect,
        Region,
    )
    from .context import Context
    from .launcher import Proj
    from .legate import LegateDataInterfaceItem
    from .projection import ProjFn
    from .transform import Transform, TransformStackBase

from math import prod

attachment_manager = runtime.attachment_manager


# A Field holds a reference to a field in a region tree
class Field:
    def __init__(
        self,
        region: Region,
        field_id: int,
        field_size: int,
        shape: Shape,
    ) -> None:
        self.region = region
        self.field_id = field_id
        self.field_size = field_size
        self.shape = shape

    def same_handle(self, other: Field) -> bool:
        return type(self) == type(other) and self.field_id == other.field_id

    def __str__(self) -> str:
        return f"Field({self.field_id})"

    def __del__(self) -> None:
        # Return our field back to the runtime
        runtime.free_field(
            self.region,
            self.field_id,
            self.field_size,
            self.shape,
        )


# A region field holds a reference to a field in a logical region
class RegionField:
    def __init__(
        self,
        region: Region,
        field: Field,
        shape: Shape,
        parent: Optional[RegionField] = None,
    ) -> None:
        self.region = region
        # Note that self.region can be different from self.field.region
        # if this is for a subregion
        self.field = field
        self.shape = shape
        self.parent = parent
        # External allocation we attached to this field
        self.attached_alloc: Union[None, Attachable] = None
        self.detach_key: int = -1
        # Physical region for attach
        self.physical_region: Union[None, PhysicalRegion] = None
        self.physical_region_refs = 0
        self.physical_region_mapped = False

        self._partitions: dict[Tiling, LegionPartition] = {}

    def __del__(self) -> None:
        if self.attached_alloc is not None:
            self.detach_external_allocation(unordered=True, defer=True)

    @staticmethod
    def create(
        region: Region, field_id: int, field_size: int, shape: Shape
    ) -> RegionField:
        field = Field(region, field_id, field_size, shape)
        return RegionField(region, field, shape)

    def same_handle(self, other: RegionField) -> bool:
        return type(self) == type(other) and self.field.same_handle(
            other.field
        )

    def __str__(self) -> str:
        return (
            f"RegionField("
            f"tid: {self.region.handle.tree_id}, "
            f"is: {self.region.handle.index_space.id}, "
            f"fs: {self.region.handle.field_space.id}, "
            f"fid: {self.field.field_id})"
        )

    def attach_external_allocation(
        self, context: Context, alloc: Attachable, share: bool
    ) -> None:
        assert self.parent is None
        # If we already have some memory attached, detach it first
        if self.attached_alloc is not None:
            raise RuntimeError("A RegionField cannot be re-attached")
        # All inline mappings should have been unmapped by now
        assert self.physical_region_refs == 0
        # Record the attached memory ranges, and confirm no overlaps with
        # previously encountered ranges.
        attachment_manager.attach_external_allocation(alloc, self)

        def record_detach(detach: Union[Detach, IndexDetach]) -> None:
            # Dangle these fields off the detachment operation, to prevent
            # premature collection
            detach.field = self.field  # type: ignore[union-attr]
            detach.alloc = alloc  # type: ignore[union-attr]
            # Don't store the detachment operation here, instead register it
            # on the attachment manager and record its unique key
            # TODO: This might not be necessary anymore
            self.detach_key = attachment_manager.register_detachment(detach)

        if isinstance(alloc, memoryview):
            # Singleton attachment
            attach = Attach(
                self.region,
                self.field.field_id,
                alloc,
                mapper=context.mapper_id,
                provenance=runtime.provenance,
            )
            attach.set_restricted(False)
            # If we're not sharing then there is no need to map the attachment
            if not share:
                attach.set_mapped(False)
            else:
                self.physical_region_mapped = True
            # Singleton allocations return a physical region for the entire
            # domain, that can be inline-mapped directly.
            self.physical_region = runtime.dispatch(attach)
            # Add a reference here to prevent collection in inline mapped
            # cases. This reference will never be removed, we'll delete the
            # physical region once the object is deleted.
            self.physical_region_refs = 1
            # Due to the working of the Python interpreter's garbage collection
            # algorithm we make the detach operation for this now and register
            # it with the runtime so that we know that it won't be collected
            # when the RegionField object is collected.
            # We don't need to flush the contents back to the attached memory
            # if this is an internal temporary allocation.
            record_detach(Detach(self.physical_region, flush=share))
        else:
            # Distributed attachment
            assert alloc.partition.parent is self.region
            field_type = self.region.field_space.get_type(self.field.field_id)
            field_size = (
                field_type.size
                if isinstance(field_type, Dtype)
                else field_type
            )
            shard_local_data = {}
            for c, buf in alloc.shard_local_buffers.items():
                subregion = alloc.partition.get_child(c)
                bounds = subregion.index_space.get_bounds()
                if buf.shape != tuple(
                    bounds.hi[i] - bounds.lo[i] + 1 for i in range(bounds.dim)
                ):
                    raise RuntimeError(
                        "Subregion shape does not match attached buffer"
                    )
                if buf.itemsize != field_size:
                    raise RuntimeError(
                        "Field type does not match attached buffer"
                    )
                shard_local_data[subregion] = buf
            index_attach = IndexAttach(
                self.region,
                self.field.field_id,
                shard_local_data,
                mapper=context.mapper_id,
                provenance=runtime.provenance,
            )
            index_attach.set_deduplicate_across_shards(True)
            index_attach.set_restricted(False)
            external_resources = runtime.dispatch(index_attach)
            # We don't need to flush the contents back to the attached memory
            # if this is an internal temporary allocation.
            record_detach(IndexDetach(external_resources, flush=share))
        # Record the attachment
        self.attached_alloc = alloc

    def detach_external_allocation(
        self, unordered: bool, defer: bool = False
    ) -> None:
        assert self.parent is None
        assert self.attached_alloc is not None
        detach = attachment_manager.remove_detachment(self.detach_key)
        detach.unordered = unordered  # type: ignore[union-attr]
        attachment_manager.detach_external_allocation(
            self.attached_alloc, detach, defer
        )
        self.physical_region = None
        self.physical_region_mapped = False
        self.physical_region_refs = 0
        self.attached_alloc = None

    def get_inline_mapped_region(self, context: Context) -> PhysicalRegion:
        if self.parent is None:
            if self.physical_region is None:
                # We don't have a valid numpy array so we need to do an inline
                # mapping and then use the buffer to share the storage
                mapping = InlineMapping(
                    self.region,
                    self.field.field_id,
                    mapper=context.mapper_id,
                    provenance=runtime.provenance,
                )
                self.physical_region = runtime.dispatch(mapping)
                self.physical_region_mapped = True
                # Wait until it is valid before returning
                self.physical_region.wait_until_valid()
            elif not self.physical_region_mapped:
                # If we have a physical region but it is not mapped then
                # we actually need to remap it, we do this by launching it
                runtime.dispatch(self.physical_region)
                self.physical_region_mapped = True
                # Wait until it is valid before returning
                self.physical_region.wait_until_valid()
            # Increment our ref count so we know when it can be collected
            self.physical_region_refs += 1
            return self.physical_region
        else:
            return self.parent.get_inline_mapped_region(context)

    def decrement_inline_mapped_ref_count(
        self, unordered: bool = False
    ) -> None:
        if self.parent is None:
            if self.physical_region is None:
                return
            assert self.physical_region_refs > 0
            self.physical_region_refs -= 1
            if self.physical_region_refs == 0:
                runtime.unmap_region(self.physical_region, unordered=unordered)
                self.physical_region = None
                self.physical_region_mapped = False
        else:
            self.parent.decrement_inline_mapped_ref_count(unordered=unordered)

    def get_inline_allocation(
        self,
        shape: Shape,
        context: Optional[Context] = None,
        transform: Optional[AffineTransform] = None,
    ) -> InlineMappedAllocation:
        context = runtime.core_context if context is None else context

        physical_region = self.get_inline_mapped_region(context)
        # We need a pointer to the physical allocation for this physical region
        dim = max(shape.ndim, 1)
        # Build the accessor for this physical region
        if transform is not None:
            # We have a transform so build the accessor special with a
            # transform
            func = getattr(
                legion,
                "legion_physical_region_get_field_accessor_array_"
                f"{dim}d_with_transform",
            )
            accessor = func(
                physical_region.handle,
                ffi.cast("legion_field_id_t", self.field.field_id),
                transform.raw(),
            )
        else:
            # No transfrom so we can do the normal thing
            func = getattr(
                legion,
                f"legion_physical_region_get_field_accessor_array_{dim}d",
            )
            accessor = func(
                physical_region.handle,
                ffi.cast("legion_field_id_t", self.field.field_id),
            )
        # Now that we've got our accessor we can get a pointer to the memory
        rect = ffi.new(f"legion_rect_{dim}d_t *")
        if shape.ndim == 0:
            rect[0].lo.x[0] = 0
            rect[0].hi.x[0] = 0  # inclusive
        else:
            for d in range(dim):
                rect[0].lo.x[d] = 0
                rect[0].hi.x[d] = shape[d] - 1  # inclusive
        subrect = ffi.new(f"legion_rect_{dim}d_t *")
        offsets = ffi.new("legion_byte_offset_t[]", dim)
        func = getattr(legion, f"legion_accessor_array_{dim}d_raw_rect_ptr")
        base_ptr = func(accessor, rect[0], subrect, offsets)
        assert base_ptr is not None
        # Check that the subrect is the same as in the in rect
        for d in range(dim):
            assert rect[0].lo.x[d] == subrect[0].lo.x[d]
            assert rect[0].hi.x[d] == subrect[0].hi.x[d]
        strides = tuple(offsets[i].offset for i in range(dim))
        # Numpy doesn't know about CFFI pointers, so we have to cast
        # this to a Python long before we can hand it off to Numpy.
        ptr = ffi.cast("size_t", base_ptr)
        return InlineMappedAllocation(
            self,
            tuple(shape) if shape.ndim > 0 else (1,),
            int(ptr),  # type: ignore[call-overload]
            strides,
        )

    def register_consumer(self, consumer: Any) -> None:
        # We add a callback that will be triggered when the consumer object is
        # collected. This callback carries a (captured) reference to the source
        # RegionField, keeping it alive while any consumers remain. Note that
        # weakref.ref() would not work for this purpose, because callbacks
        # passed to weakref.ref() do NOT keep their pointed objects alive. We
        # avoid storing references from the source RegionField to the consumer,
        # so that we don't create reference cycles.

        def callback() -> None:
            self.decrement_inline_mapped_ref_count(unordered=True)

        weakref.finalize(consumer, callback)

    def get_child(
        self, functor: Tiling, color: Shape, complete: bool = False
    ) -> RegionField:
        if functor in self._partitions:
            partition = self._partitions[functor]
        else:
            part = functor.construct(self.region, complete=complete)
            assert part is not None
            partition = part
            self._partitions[functor] = partition

        child_region = partition.get_child(Point(color))
        return RegionField(
            child_region,
            self.field,
            functor.get_subregion_size(self.shape, color),
            self,
        )


class StoragePartition:
    def __init__(
        self,
        level: int,
        parent: Storage,
        partition: PartitionBase,
        complete: bool = False,
    ) -> None:
        self._level = level
        self._parent = parent
        self._partition = partition
        self._complete = complete
        self._child_data: dict[Shape, RegionField] = {}
        self._child_sizes: dict[Shape, Shape] = {}
        self._child_offsets: dict[Shape, Shape] = {}

    @property
    def parent(self) -> Storage:
        return self._parent

    @property
    def level(self) -> int:
        return self._level

    def get_root(self) -> Storage:
        return self._parent.get_root()

    def get_child(self, color: Shape) -> Storage:
        assert isinstance(self._partition, Tiling)
        if not self._partition.has_color(color):
            raise ValueError(
                f"{color} is not a valid color for {self._partition}"
            )
        extents = self.get_child_size(color)
        offsets = self.get_child_offsets(color)
        return Storage(
            extents,
            self._level + 1,
            self._parent.dtype,
            parent=self,
            color=color,
            offsets=offsets,
        )

    def get_child_size(self, color: Shape) -> Shape:
        assert isinstance(self._partition, Tiling)
        if color not in self._child_sizes:
            assert isinstance(self._partition, Tiling)
            assert self._parent.extents is not None
            size = self._partition.get_subregion_size(
                self._parent.extents, color
            )
            self._child_sizes[color] = size
            return size
        else:
            return self._child_sizes[color]

    def get_child_offsets(self, color: Shape) -> Shape:
        assert isinstance(self._partition, Tiling)
        if color not in self._child_offsets:
            offsets = self._partition.get_subregion_offsets(color)
            self._child_offsets[color] = offsets
            return offsets
        else:
            return self._child_offsets[color]

    def get_child_data(self, color: Shape) -> RegionField:
        assert isinstance(self._partition, Tiling)
        if color not in self._child_data:
            parent_data = self._parent.data
            assert isinstance(self._partition, Tiling)
            assert isinstance(parent_data, RegionField)
            data = parent_data.get_child(
                self._partition, color, self._complete
            )
            self._child_data[color] = data
            return data
        else:
            return self._child_data[color]

    def find_key_partition(
        self, restrictions: tuple[Restriction, ...]
    ) -> Optional[PartitionBase]:
        return self._parent.find_key_partition(restrictions)

    def find_or_create_legion_partition(self) -> Optional[LegionPartition]:
        return self._parent.find_or_create_legion_partition(
            self._partition, self._complete
        )

    def is_disjoint_for(self, launch_domain: Optional[Rect]) -> bool:
        return self._partition.is_disjoint_for(launch_domain)


class Storage:
    def __init__(
        self,
        extents: Optional[Shape],
        level: int,
        dtype: Dtype,
        data: Optional[Union[RegionField, Future]] = None,
        kind: type = RegionField,
        parent: Optional[StoragePartition] = None,
        color: Optional[Shape] = None,
        offsets: Optional[Shape] = None,
    ) -> None:
        assert (
            data is None
            or isinstance(data, RegionField)
            or isinstance(data, Future)
        )
        assert not isinstance(data, Future) or parent is None
        assert parent is None or color is not None
        self._unique_id = runtime.get_next_storage_id()
        self._extents = extents
        self._offsets = offsets
        self._level = level
        self._dtype = dtype
        self._data = data
        self._kind = kind
        self._parent = parent
        self._color = color

        if self._offsets is None and self._extents is not None:
            self._offsets = Shape((0,) * self._extents.ndim)

        # True means this storage is transferrable
        self._linear = False
        # True means this storage is transferred
        self._transferred = False

    def __str__(self) -> str:
        return (
            f"{self._kind.__name__}(uninitialized)"
            if self._data is None
            else str(self._data)
        )

    def __repr__(self) -> str:
        return str(self)

    @property
    def extents(self) -> Shape:
        if self._extents is None:
            runtime.flush_scheduling_window()
            if self._extents is None:
                raise ValueError(
                    "Illegal to access an uninitialized unbound store"
                )
        return self._extents

    @property
    def offsets(self) -> Shape:
        if self._offsets is None:
            self._offsets = Shape((0,) * self.extents.ndim)
        return self._offsets

    @property
    def kind(self) -> type:
        return self._kind

    @property
    def dtype(self) -> Dtype:
        return self._dtype

    @property
    def ndim(self) -> int:
        return self.extents.ndim

    @property
    def data(self) -> Union[RegionField, Future]:
        """
        Return the Legion container of this Storage, which is of
        the type `self.kind`.
        """
        # If someone is trying to retreive the storage of a store,
        # we need to execute outstanding operations so that we know
        # it has been initialized correctly.
        if self._transferred:
            raise ValueError(
                "Storage is already transferred. Reusing a linear store "
                "is illegal."
            )
        runtime.flush_scheduling_window()
        if self._data is None:
            if self._kind is Future:
                raise ValueError("Illegal to access an uninitialized storage")
            if self._parent is None:
                self._data = runtime.allocate_field(self.extents, self._dtype)
            else:
                assert self._color
                self._data = self._parent.get_child_data(self._color)

        return self._data

    @property
    def has_data(self) -> bool:
        return self._data is not None

    def set_data(self, data: Union[RegionField, Future]) -> None:
        assert (
            self._kind is Future and type(data) is Future
        ) or self._data is None
        self._data = data

    @property
    def linear(self) -> bool:
        return self._linear

    def set_linear(self) -> None:
        self._linear = True

    def move_data(self, other: Storage) -> None:
        assert other._linear
        assert other.has_data
        assert not self.has_data
        other._transferred = True
        self._data = other._data
        other._data = None

    def set_extents(self, extents: Shape) -> None:
        self._extents = extents
        self._offsets = Shape((0,) * extents.ndim)

    @property
    def has_parent(self) -> bool:
        return self._parent is not None

    @property
    def parent(self) -> Optional[StoragePartition]:
        return self._parent

    @property
    def level(self) -> int:
        return self._level

    @property
    def color(self) -> Optional[Shape]:
        return self._color

    def get_root(self) -> Storage:
        if self._parent is None:
            return self
        else:
            return self._parent.get_root()

    def volume(self) -> int:
        return self.extents.volume()

    def overlaps(self, other: Storage) -> bool:
        if self is other:
            return True

        lhs = self
        rhs = other

        if lhs.get_root() is not rhs.get_root():
            return False

        if lhs.volume() == 0 or rhs.volume() == 0:
            return False

        return all(
            roff < loff + lext if loff <= roff else loff < roff + rext
            for (loff, lext, roff, rext) in zip(
                lhs.offsets, lhs.extents, rhs.offsets, rhs.extents
            )
        )

    def attach_external_allocation(
        self, context: Context, alloc: Attachable, share: bool
    ) -> None:
        # If the storage has not been set, and this is a non-temporary
        # singleton attachment, we can reuse an existing RegionField that was
        # previously attached to this buffer.
        # This is the only situation where we can attach the same buffer to
        # two Stores, since they are both backed by the same RegionField.
        if self._data is None and share and isinstance(alloc, memoryview):
            self._data = attachment_manager.reuse_existing_attachment(alloc)
            if self._data is not None:
                return
        # Force the RegionField to be instantiated, do the attachment normally
        assert isinstance(self.data, RegionField)
        self.data.attach_external_allocation(context, alloc, share)

    def slice(self, tile_shape: Shape, offsets: Shape) -> Storage:
        if self.kind is Future:
            return self

        # As an interesting optimization, if we can evenly tile the
        # region in all dimensions of the parent region, then we'll make
        # a disjoint tiled partition with as many children as possible
        shape = self.get_root().extents
        can_tile_completely = (offsets % tile_shape).sum() == 0 and (
            shape % tile_shape
        ).sum() == 0

        if (
            can_tile_completely
            and runtime.partition_manager.use_complete_tiling(
                shape, tile_shape
            )
        ):
            color_shape = shape // tile_shape
            color = offsets // tile_shape
            offsets = Shape((0,) * shape.ndim)
            complete = True
        else:
            color_shape = Shape((1,) * shape.ndim)
            color = Shape((0,) * shape.ndim)
            complete = False

        tiling = Tiling(tile_shape, color_shape, offsets)
        # We create a slice partition directly off of the root
        partition = StoragePartition(
            1,
            self.get_root(),
            tiling,
            complete=complete,
        )
        return partition.get_child(color)

    def partition(self, partition: PartitionBase) -> StoragePartition:
        complete = partition.is_complete_for(self.extents, self.offsets)
        return StoragePartition(
            self._level + 1, self, partition, complete=complete
        )

    def get_inline_allocation(
        self,
        shape: Shape,
        context: Optional[Context] = None,
        transform: Optional[AffineTransform] = None,
    ) -> InlineMappedAllocation:
        assert isinstance(self.data, RegionField)
        return self.data.get_inline_allocation(
            shape, context=context, transform=transform
        )

    def find_key_partition(
        self, restrictions: tuple[Restriction, ...]
    ) -> Optional[PartitionBase]:
        partition = runtime.partition_manager.find_storage_key_partition(
            self._unique_id, restrictions
        )
        if partition is None and self._parent is not None:
            partition = self._parent.find_key_partition(restrictions)
        return partition

    def set_key_partition(self, partition: PartitionBase) -> None:
        runtime.partition_manager.record_storage_key_partition(
            self._unique_id, partition
        )

    def reset_key_partition(self) -> None:
        runtime.partition_manager.reset_storage_key_partition(self._unique_id)

    def find_or_create_legion_partition(
        self,
        functor: PartitionBase,
        complete: bool,
        color_shape: Optional[Shape] = None,
        color_transform: Optional[Transform] = None,
    ) -> Optional[LegionPartition]:
        if self.kind is not RegionField:
            return None

        assert isinstance(self.data, RegionField)
        assert color_shape is None or color_transform is not None

        part, found = runtime.partition_manager.find_legion_partition(
            self._unique_id, functor
        )
        if not found or color_shape is None:
            part = functor.construct(
                self.data.region,
                complete=complete,
                color_shape=color_shape,
                color_transform=color_transform,  # type: ignore
            )
            runtime.partition_manager.record_legion_partition(
                self._unique_id, functor, part
            )
        return part


class StorePartition:
    def __init__(
        self,
        store: Store,
        partition: PartitionBase,
        storage_partition: StoragePartition,
    ) -> None:
        self._store = store
        self._partition = partition
        self._storage_partition = storage_partition

    @property
    def store(self) -> Store:
        """
        Returns the store of the store partition

        Returns
        -------
        Store
            A ``Store`` object wrapped in the store partition
        """
        return self._store

    @property
    def partition(self) -> PartitionBase:
        """
        Returns the partition descriptor of the store partition

        Returns
        -------
        PartitionBase
            A ``PartitionBase`` object wrapped in the store partition
        """
        return self._partition

    @property
    def transform(self) -> TransformStackBase:
        return self._store.transform

    def get_child_store(self, *indices: int) -> Store:
        """
        Returns the sub-store of a given color

        Parameters
        ----------
        indices : tuple[int]
            Color of the sub-store

        Returns
        -------
        Store
            The sub-store of the chosen color
        """
        color = self.transform.invert_color(Shape(indices))
        child_storage = self._storage_partition.get_child(color)
        child_transform = self.transform
        for dim, offset in enumerate(child_storage.offsets):
            child_transform = child_transform.stack(Shift(dim, -offset))
        return Store(
            self._store.type,
            child_storage,
            child_transform,
            shape=child_storage.extents,
        )

    def get_requirement(
        self,
        launch_ndim: int,
        proj_fn: Optional[Union[ProjFn, int]] = None,
    ) -> Proj:
        part = self._storage_partition.find_or_create_legion_partition()
        if part is not None:
            if isinstance(proj_fn, int):
                proj_id = proj_fn
            else:
                proj_id = self._store.compute_projection(proj_fn, launch_ndim)
                if self._partition.needs_delinearization(launch_ndim):
                    assert proj_id == 0
                    proj_id = runtime.get_delinearize_functor()
        else:
            proj_id = 0
        return self._partition.requirement(part, proj_id)

    def is_disjoint_for(self, launch_domain: Optional[Rect]) -> bool:
        return self._storage_partition.is_disjoint_for(launch_domain)


class Store:
    def __init__(
        self,
        dtype: Dtype,
        storage: Storage,
        transform: Optional[TransformStackBase] = None,
        shape: Optional[Shape] = None,
        ndim: Optional[int] = None,
    ) -> None:
        """
        Unlike in Arrow where all data is backed by objects that
        implement the Python Buffer protocol, in Legate data is backed
        by Legate Store objects. A Store is a logical unit of storage
        backed by one of three containers: RegionField, Future, or FutureMap.
        Backing storages are materialized lazily and may not be created, if
        the lazy evaluation logic optimized them away.

        Parameters
        ----------
        runtime : legate.core.Runtime
            The Legate runtime
        shape : legate.core.Shape
            A Shape object representing the shape of this store
        dtype : legate.core.types._DType
            Data type of this store
        storage : Storage
            A backing storage of this store
        trasnform : TransformStack
            A stack of transforms that describe a view to the storage

        """
        if transform is not None:
            sanitized_transform = transform
        else:
            sanitized_transform = identity
        assert isinstance(shape, Shape) or shape is None
        self._unique_id = runtime.get_next_store_id()
        self._shape = shape
        self._ndim = ndim
        self._dtype = dtype
        self._storage = storage
        self._transform: TransformStackBase = sanitized_transform
        # This is a cache for the projection functor id
        # when no custom functor is given
        self._projection: Union[None, int] = None
        self._restrictions: Union[None, tuple[Restriction, ...]] = None
        # We maintain a version on store objects to cache dependent
        # partitions created from the store. Operations that write
        # to stores will bump their version and invalidate dependent
        # partitions that were created with this store as the source.
        self._version = 0

        if self._shape is not None:
            if any(extent < 0 for extent in self._shape.extents):
                raise ValueError(f"Invalid shape: {self._shape}")
        if dtype.variable_size:
            raise NotImplementedError(
                f"Store does not yet support variable size type {dtype}"
            )

    @property
    def linear(self) -> bool:
        return self._storage.linear

    def set_linear(self) -> None:
        return self._storage.set_linear()

    def move_data(self, other: Store) -> None:
        self._storage.move_data(other._storage)

    @property
    def shape(self) -> Shape:
        """
        Returns the shape of the store. Flushes the scheduling window if the
        store is unbound and has no shape assigned.

        Returns
        -------
        Shape
          The store's shape
        """
        if self._shape is None:
            # If someone wants to access the shape of an unbound
            # store before it is set, that means the producer task is
            # sitting in the queue, so we should flush the queue.
            runtime.flush_scheduling_window()

            # If the shape is still None, this store has not been passed to any
            # task yet. Accessing the shape of an uninitialized store is
            # illegal.
            if self._shape is None:
                raise ValueError(
                    "Accessing the shape of an uninitialized unbound store "
                    "is illegal. This error usually happens when you try to "
                    "transform the uninitialized unbound store before you "
                    "pass it to any task."
                )
        return self._shape

    @property
    def ndim(self) -> int:
        """
        Returns the number of dimensions of the store.

        Returns
        -------
        int
          The number of dimensions
        """
        if self._shape is None:
            assert self._ndim is not None
            return self._ndim
        else:
            return self._shape.ndim

    @property
    def size(self) -> int:
        """
        Returns the number of elements in the store.

        Returns
        -------
        int
          The store's size
        """
        return prod(self.shape) if self.ndim > 0 else 1

    @property
    def type(self) -> Dtype:
        """
        Returns the element type of the store.

        Returns
        -------
        Dtype
          Type of elements in the store
        """
        return self._dtype

    @property
    def kind(self) -> Union[Type[RegionField], Type[Future]]:
        """
        Returns the kind of backing storage

        Returns
        -------
        Type
          `RegionField` or `Future`
        """
        return self._storage.kind

    @property
    def unbound(self) -> bool:
        """
        Indicates whether the store is unbound

        Returns
        -------
        bool
          ``True`` if the store is unbound
        """
        return self._shape is None

    @property
    def scalar(self) -> bool:
        """
        Indicates whether the store is scalar (i.e., backed by a `Future` and
        of size 1)

        Returns
        -------
        bool
          ``True`` if the store is scalar
        """
        return self.kind is Future and self.shape.volume() == 1

    @property
    def storage(self) -> Union[RegionField, Future]:
        if self.unbound:
            raise RuntimeError(
                "Storage of a variable size store cannot be retrieved "
                "until it is passed to an operation"
            )
        return self._storage.data

    @property
    def has_storage(self) -> bool:
        return self._storage.has_data

    def same_root(self, rhs: Store) -> bool:
        return self._storage.get_root() is rhs._storage.get_root()

    @property
    def extents(self) -> Shape:
        return self._storage.extents

    @property
    def transform(self) -> TransformStackBase:
        """
        Returns a transformation attached to the store

        Returns
        -------
        TransformStackBase
            Transformation attached to the store
        """
        return self._transform

    @property
    def transformed(self) -> bool:
        """
        Indicates whether the store is transformed

        Returns
        -------
        bool
            If ``True``, the store is transformed
        """
        return not self._transform.bottom

    @property
<<<<<<< HEAD
    def version(self) -> int:
        return self._version

    def bump_version(self) -> None:
        self._version += 1
=======
    def __legate_data_interface__(self) -> LegateDataInterfaceItem:
        array = Array(self.type, [None, self])
        result: LegateDataInterfaceItem = {
            "version": 1,
            "data": {LegateField("store", self.type): array},
        }
        return result
>>>>>>> 1fea5af7

    def attach_external_allocation(
        self, context: Context, alloc: Attachable, share: bool
    ) -> None:
        if not isinstance(alloc, (memoryview, DistributedAllocation)):
            raise ValueError(
                f"Only a memoryview or DistributedAllocation object can be "
                f"attached, but got {alloc}"
            )
        elif self._storage.has_parent:
            raise ValueError("Can only attach buffers to top-level Stores")
        elif self.kind is not RegionField:
            raise ValueError(
                "Can only attach buffers to RegionField-backed Stores"
            )
        elif self.unbound:
            raise ValueError("Cannot attach buffers to variable-size stores")

        self._storage.attach_external_allocation(context, alloc, share)

    def has_fake_dims(self) -> bool:
        return self._transform.adds_fake_dims()

    def comm_volume(self) -> int:
        return self._storage.volume()

    def set_storage(self, data: Union[RegionField, Future]) -> None:
        assert not self.linear
        self._storage.set_data(data)
        if self._shape is None:
            assert isinstance(data, RegionField)
            self._shape = data.shape
            self._storage.set_extents(self._shape)
            self._ndim = None
        else:
            assert isinstance(data, Future)

    def invert_partition(self, partition: PartitionBase) -> PartitionBase:
        return self._transform.invert_partition(partition)

    def __str__(self) -> str:
        return (
            f"Store("
            f"id: {self._unique_id}, "
            f"shape: {self._shape}, "
            f"ndim: {self._ndim}, "
            f"type: {self._dtype}, "
            f"storage: {self._storage}, "
            f"transform: {self._transform})"
        )

    def __repr__(self) -> str:
        return str(self)

    # Convert a store in N-D space to that in (N+1)-D space.
    # The extra_dim specifies the added dimension
    def promote(self, extra_dim: int, dim_size: int = 1) -> Store:
        """
        Adds an extra dimension to the store. Value of ``extra_dim`` decides
        where a new dimension should be added, and each dimension `i`, where
        `i` >= ``extra_dim``, is mapped to dimension `i+1` in a returned store.
        A returned store provides a view to the input store where the values
        are broadcasted along the new dimension.

        For example, for a 1D store ``A`` contains ``[1, 2, 3]``,
        ``A.promote(0, 2)`` yields a store equivalent to:

        ::

            [[1, 2, 3],
             [1, 2, 3]]

        whereas ``A.promote(1, 2)`` yields:

        ::

            [[1, 1],
             [2, 2],
             [3, 3]]

        Parameters
        ----------
        extra_dim : int
            Position for a new dimension
        dim_size : int, optional
            Extent of the new dimension

        Returns
        -------
        Store
            A new store with an extra dimension

        Raises
        ------
        ValueError
            If ``extra_dim`` is not a valid dimension name
        """
        extra_dim = extra_dim + self.ndim if extra_dim < 0 else extra_dim
        if extra_dim < 0 or extra_dim > self.ndim:
            raise ValueError(
                f"Invalid promotion on dimension {extra_dim} for a "
                f"{self.ndim}-D store"
            )

        transform = Promote(extra_dim, dim_size)
        old_shape = self.shape
        shape = transform.compute_shape(old_shape)
        if old_shape == shape:
            return self
        return Store(
            self._dtype,
            self._storage,
            self._transform.stack(transform),
            shape=shape,
        )

    # Take a hyperplane of an N-D store for a given index
    # to create an (N-1)-D store
    def project(self, dim: int, index: int) -> Store:
        """
        Projects out a dimension of the store. Each dimension `i`, where
        `i` > ``dim``, is mapped to dimension `i-1` in a returned store.
        A returned store provides a view to the input store where the values
        are on hyperplane :math:`x_\\mathtt{dim} = \\mathtt{index}`.

        For example, if a 2D store ``A`` contains ``[[1, 2], [3, 4]]``,
        ``A.project(0, 1)`` yields a store equivalent to ``[3, 4]``, whereas
        ``A.project(1, 0)`` yields ``[1, 3]``.

        Parameters
        ----------
        dim : int
            Dimension to project out
        index : int
            Index on the chosen dimension

        Returns
        -------
        Store
            A new store with one fewer dimension

        Raises
        ------
        ValueError
            If ``dim`` is not a valid dimension name or ``index`` is
            out of bounds
        """
        dim = dim + self.ndim if dim < 0 else dim
        if dim < 0 or dim >= self.ndim:
            raise ValueError(
                f"Invalid projection on dimension {dim} for a {self.ndim}-D "
                "store"
            )

        old_shape = self.shape
        if index < 0 or index >= old_shape[dim]:
            raise ValueError(
                f"Out-of-bounds projection on dimension {dim} with index "
                f"{index} for a store of shape {old_shape}"
            )

        transform = Project(dim, index)
        shape = transform.compute_shape(old_shape)
        if old_shape == shape:
            return self

        tile_shape = old_shape.update(dim, 1)
        offsets = Shape((0,) * self.ndim).update(dim, index)

        if self.size == 0:
            storage = self._storage
        else:
            storage = self._storage.slice(
                self._transform.invert_extent(tile_shape),
                self._transform.invert_point(offsets),
            )
        return Store(
            self._dtype,
            storage,
            self._transform.stack(transform),
            shape=shape,
        )

    def slice(self, dim: int, sl: slice) -> Store:
        """
        Slices a contiguous sub-section of the store.

        For example, consider a 2D store ``A``

        ::

            [[1, 2, 3],
             [4, 5, 6],
             [7, 8, 9]]

        A slicing ``A.slice(0, slice(1, None))`` yields:

        ::

            [[4, 5, 6],
             [7, 8, 9]]

        The result store will look like this on a different slicing call
        ``A.slice(1, slice(None, 2))``:

        ::

            [[1, 2],
             [4, 5],
             [7, 8]]

        Finally, chained slicing calls

        ::

            A.slice(0, slice(1, None)).slice(1, slice(None, 2))

        results in:

        ::

            [[4, 5],
             [7, 8]]


        Parameters
        ----------
        dim : int
            Dimension to slice
        sl : slice
            Slice that expresses a sub-section

        Returns
        -------
        Store
            A new store that correponds to the sliced section

        Notes
        -----
        Slicing with a non-unit step is currently not supported.

        Raises
        ------
        ValueError
            If ``sl.step`` is not a unit or ``sl`` is out of bounds
        """
        dim = dim + self.ndim if dim < 0 else dim
        if dim < 0 or dim >= self.ndim:
            raise ValueError(
                f"Invalid slicing of dimension {dim} for a {self.ndim}-D store"
            )

        size = self.shape[dim]

        if size == 0 or sl == slice(None):
            return self

        start = 0 if sl.start is None else sl.start
        stop = size if sl.stop is None else sl.stop
        start = start + size if start < 0 else start
        stop = stop + size if stop < 0 else stop
        step = 1 if sl.step is None else sl.step

        if step != 1:
            raise NotImplementedError(f"Unsupported slicing: {sl}")
        elif start >= size or stop > size:
            raise ValueError(
                f"Out-of-bounds slicing {sl} on dimension {dim} for a store "
                f"of shape {self.shape}"
            )

        shape = self.shape
        tile_shape = shape.update(dim, stop - start)
        if shape == tile_shape:
            return self

        offsets = Shape((0,) * self.ndim).update(dim, start)

        storage = self._storage.slice(
            self._transform.invert_extent(tile_shape),
            self._transform.invert_point(offsets),
        )
        transform = (
            self._transform
            if start == 0
            else self._transform.stack(Shift(dim, -start))
        )
        return Store(
            self._dtype,
            storage,
            transform,
            shape=tile_shape,
        )

    def transpose(self, axes: tuple[int, ...]) -> Store:
        """
        Reorders dimensions of the store. Dimension ``i`` of the resulting
        store is mapped to dimension ``axes[i]`` of the input store.

        For example, for a 3D store ``A``

        ::

            [[[1, 2],
              [3, 4]],

             [[5, 6],
              [7, 8]]]

        transpose calls ``A.transpose([1, 2, 0])`` and ``A.transpose([2, 1,
        0])`` yield the following stores, respectively:

        ::

            [[[1, 5],
              [2, 6]],

             [[3, 7],
              [4, 8]]]


        ::

            [[[1, 5],
              [3, 7]],

             [[2, 6],
              [4, 8]]]


        Parameters
        ----------
        axes : tuple[int]
            Mapping from dimensions of the resulting store to those of the
            input

        Returns
        -------
        Store
            A new store with the dimensions transposed

        Raises
        ------
        ValueError
            If any of the following happens: 1) The length of ``axes`` doesn't
            match the store's dimension; 2) ``axes`` has duplicates; 3) Any
            value in ``axes`` is negative, or greater than or equal to the
            store's dimension
        """
        if len(axes) != self.ndim:
            raise ValueError(
                f"dimension mismatch: expected {self.ndim} axes, "
                f"but got {len(axes)}"
            )
        elif len(axes) != len(set(axes)):
            raise ValueError(f"duplicate axes found: {axes}")

        for val in axes:
            if val < 0 or val >= self.ndim:
                raise ValueError(
                    f"invalid axis {val} for a {self.ndim}-D store"
                )

        if all(idx == val for idx, val in enumerate(axes)):
            return self

        transform = Transpose(axes)
        shape = transform.compute_shape(self.shape)
        return Store(
            self._dtype,
            self._storage,
            self._transform.stack(transform),
            shape=shape,
        )

    def delinearize(self, dim: int, shape: tuple[int, ...]) -> Store:
        """
        Delinearizes a dimension into multiple dimensions. Each dimension
        `i` of the store, where `i` > ``dim``, will be mapped to dimension
        `i+N` of the resulting store, where `N` is the length of ``shape``.
        A delinearization that does not preserve the size of the store is
        invalid.

        For example, consider a 2D store ``A``

        ::

            [[1, 2, 3, 4],
             [5, 6, 7, 8]]

        A delinearizing call `A.delinearize(1, [2, 2]))` yields:

        ::

            [[[1, 2],
              [3, 4]],

             [[5, 6],
              [7, 8]]]

        Parameters
        ----------
        dim : int
            Dimension to delinearize
        shape : tuple[int]
            New shape for the chosen dimension

        Returns
        -------
        Store
            A new store with the chosen dimension delinearized

        Notes
        -----
        Unlike other transformations, delinearization is not an affine
        transformation. Due to this nature, delinearized stores can raise
        `NonInvertibleError` in places where they cannot be used.

        Raises
        ------
        ValueError
            If ``dim`` is invalid for the store or ``shape`` does not preserve
            the size of the chosen dimenison
        """
        dim = dim + self.ndim if dim < 0 else dim
        if dim < 0 or dim >= self.ndim:
            raise ValueError(
                f"Invalid delinearization of dimension {dim} "
                f"for a {self.ndim}-D store"
            )

        if len(shape) == 1:
            return self
        s = Shape(shape)
        transform = Delinearize(dim, s)
        old_shape = self.shape
        if old_shape[dim] != s.volume():
            raise ValueError(
                f"Dimension of size {old_shape[dim]} "
                f"cannot be delinearized into {old_shape}"
            )
        new_shape = transform.compute_shape(old_shape)
        return Store(
            self._dtype,
            self._storage,
            self._transform.stack(transform),
            shape=new_shape,
        )

    def get_inline_allocation(
        self, context: Optional[Context] = None
    ) -> InlineMappedAllocation:
        """
        Creates an inline allocation for the store.

        Parameters
        ----------
        context : Context, optional
            Library context within which the allocation is created

        Notes
        -------
        This call blocks the client's control flow. And it fetches the data for
        the whole store on a single node.

        Returns
        -------
        InlineMappedAllocation
            A helper object wrapping the allocation
        """
        assert self.kind is RegionField
        return self._storage.get_inline_allocation(
            self.shape,
            context=context,
            transform=self._transform.get_inverse_transform(self.shape.ndim),
        )

    def overlaps(self, other: Store) -> bool:
        return self._storage.overlaps(other._storage)

    def serialize(self, buf: BufferBuilder) -> None:
        buf.pack_bool(self.kind is Future)
        buf.pack_bool(self.unbound)
        buf.pack_32bit_int(self.ndim)
        self.type.serialize(buf)
        self._transform.serialize(buf)

    def get_key_partition(self) -> Optional[PartitionBase]:
        """
        Returns the current key partition of the store

        Returns
        -------
        PartitionBase
            The store's key partition
        """
        # Flush outstanding operations to have the key partition of this store
        # registered correctly
        runtime.flush_scheduling_window()

        return runtime.partition_manager.find_store_key_partition(
            self._unique_id, self.find_restrictions()
        )

    def has_key_partition(self, restrictions: tuple[Restriction, ...]) -> bool:
        key_partition = runtime.partition_manager.find_store_key_partition(
            self._unique_id, restrictions
        )
        if key_partition is not None:
            return True
        restrictions = self._transform.invert_restrictions(restrictions)
        part = self._storage.find_key_partition(restrictions)
        return (part is not None) and (part.even or self._transform.bottom)

    def set_key_partition(self, partition: PartitionBase) -> None:
        """
        Sets a new key partition for the store

        Parameters
        ----------
        partition : PartitionBase
            A new key partition
        """
        runtime.partition_manager.record_store_key_partition(
            self._unique_id, partition
        )
        # We also update the storage's key partition for other stores
        # sharing the same storage
        self._storage.set_key_partition(
            self._transform.invert_partition(partition)
        )

    def reset_key_partition(self) -> None:
        """
        Clears the store's key partition
        """
        runtime.partition_manager.reset_store_key_partition(self._unique_id)
        # Also reset the storage's key partition.
        self._storage.reset_key_partition()

    def compute_key_partition(
        self, restrictions: tuple[Restriction, ...]
    ) -> PartitionBase:
        key_partition = runtime.partition_manager.find_store_key_partition(
            self._unique_id, restrictions
        )
        if key_partition is not None:
            return key_partition

        # If this is effectively a scalar store, we don't need to partition it
        if self.kind is Future or self.ndim == 0:
            return REPLICATE

        # We need the transformations to be convertible so that we can map
        # the storage partition to this store's coordinate space
        if self._transform.convertible:
            partition = self._storage.find_key_partition(
                self._transform.invert_restrictions(restrictions)
            )
        else:
            partition = None

        if partition is not None and (
            not (self.transformed and isinstance(partition, Weighted))
        ):
            partition = self._transform.convert_partition(partition)
            return partition
        else:
            launch_shape = runtime.partition_manager.compute_launch_shape(
                self,
                restrictions,
            )
            if launch_shape is None:
                partition = REPLICATE
            else:
                tile_shape = runtime.partition_manager.compute_tile_shape(
                    self.shape, launch_shape
                )
                partition = Tiling(tile_shape, launch_shape)
            return partition

    def compute_projection(
        self,
        proj_fn: Optional[ProjFn] = None,
        launch_ndim: Optional[int] = None,
    ) -> int:
        assert proj_fn is None or launch_ndim is not None
        # Handle the most common case before we do any analysis
        if self._transform.bottom and proj_fn is None:
            return 0
        # If the store is transformed in some way, we need to compute
        # find the right projection functor that maps points in the color
        # space of the child's partition to subregions of the converted
        # partition

        # For the next common case, we cache the projection functor id
        if proj_fn is None:
            if self._projection is None:
                point = execute_functor_symbolically(self.ndim)
                point = self._transform.invert_symbolic_point(point)
                self._projection = runtime.get_projection(self.ndim, point)
            return self._projection
        # For more general cases, don't bother to cache anything
        else:
            assert launch_ndim is not None
            point = execute_functor_symbolically(launch_ndim, proj_fn)
            point = self._transform.invert_symbolic_point(point)
            return runtime.get_projection(launch_ndim, point)

    def find_restrictions(self) -> tuple[Restriction, ...]:
        if self._restrictions is not None:
            return self._restrictions
        base = (Restriction.UNRESTRICTED,) * self._storage.ndim
        self._restrictions = self._transform.convert_restrictions(base)
        return self._restrictions

    def find_or_create_legion_partition(
        self,
        partition: PartitionBase,
        complete: bool = False,
        preserve_colors: bool = False,
    ) -> Optional[LegionPartition]:
        # Create a Legion partition for a given functor.
        # Before we do that, we need to map the partition back
        # to the original coordinate space.
        if preserve_colors:
            return self._storage.find_or_create_legion_partition(
                self._transform.invert_partition(partition),
                complete=complete,
                color_shape=partition.color_shape,
                color_transform=self._transform.get_inverse_color_transform(  # type: ignore # noqa
                    partition.color_shape.ndim,  # type: ignore
                ),
            )
        else:
            return self._storage.find_or_create_legion_partition(
                self._transform.invert_partition(partition),
                complete=complete,
            )

    def partition(self, partition: PartitionBase) -> StorePartition:
        storage_partition = self._storage.partition(
            self.invert_partition(partition),
        )
        return StorePartition(self, partition, storage_partition)

    def partition_by_tiling(
        self, tile_shape: Union[Shape, Sequence[int]]
    ) -> StorePartition:
        """
        Creates a tiled partition of the store

        Parameters
        ----------
        tile_shape : Shape or Sequence[int]
            Shape of tiles

        Returns
        -------
        StorePartition
            A ``StorePartition`` object
        """
        if self.unbound:
            raise TypeError("Unbound store cannot be manually partitioned")
        if not isinstance(tile_shape, Shape):
            tile_shape = Shape(tile_shape)
        launch_shape = (self.shape + tile_shape - 1) // tile_shape
        partition = Tiling(tile_shape, launch_shape)
        return self.partition(partition)<|MERGE_RESOLUTION|>--- conflicted
+++ resolved
@@ -34,12 +34,8 @@
     DistributedAllocation,
     InlineMappedAllocation,
 )
-<<<<<<< HEAD
+from .legate import Array, Field as LegateField
 from .partition import REPLICATE, PartitionBase, Restriction, Tiling, Weighted
-=======
-from .legate import Array, Field as LegateField
-from .partition import REPLICATE, PartitionBase, Restriction, Tiling
->>>>>>> 1fea5af7
 from .projection import execute_functor_symbolically
 from .runtime import runtime
 from .shape import Shape
@@ -1094,13 +1090,13 @@
         return not self._transform.bottom
 
     @property
-<<<<<<< HEAD
     def version(self) -> int:
         return self._version
 
     def bump_version(self) -> None:
         self._version += 1
-=======
+
+    @property
     def __legate_data_interface__(self) -> LegateDataInterfaceItem:
         array = Array(self.type, [None, self])
         result: LegateDataInterfaceItem = {
@@ -1108,7 +1104,6 @@
             "data": {LegateField("store", self.type): array},
         }
         return result
->>>>>>> 1fea5af7
 
     def attach_external_allocation(
         self, context: Context, alloc: Attachable, share: bool
