--- conflicted
+++ resolved
@@ -15,12 +15,8 @@
 from __future__ import annotations
 
 from abc import ABC, abstractmethod, abstractproperty
-<<<<<<< HEAD
+from functools import lru_cache
 from typing import TYPE_CHECKING, Any, Optional, Sequence, Type, Union
-=======
-from functools import lru_cache
-from typing import TYPE_CHECKING, Optional, Sequence, Type, Union
->>>>>>> 278259aa
 
 from . import (
     FutureMap,
@@ -323,13 +319,9 @@
     ) -> Optional[LegionPartition]:
         assert color_shape is None or color_transform is not None
         index_space = region.index_space
-<<<<<<< HEAD
-        index_partition = runtime.find_partition(
+        index_partition = part_mgr.find_index_partition(
             index_space, self, color_shape=color_shape
         )
-=======
-        index_partition = part_mgr.find_index_partition(index_space, self)
->>>>>>> 278259aa
         if index_partition is None:
             tile_shape = self._tile_shape
             transform = Transform(tile_shape.ndim, tile_shape.ndim)
@@ -370,13 +362,9 @@
                 kind=kind,
                 keep=True,  # export this partition functor to other libraries
             )
-<<<<<<< HEAD
-            runtime.record_partition(
+            part_mgr.record_index_partition(
                 index_space, self, index_partition, color_shape=color_shape
             )
-=======
-            part_mgr.record_index_partition(index_space, self, index_partition)
->>>>>>> 278259aa
         return region.get_child(index_partition)
 
 
@@ -478,8 +466,7 @@
                 kind=kind,
                 keep=True,  # export this partition functor to other libraries
             )
-<<<<<<< HEAD
-            runtime.record_partition(index_space, self, index_partition)
+            part_mgr.record_index_partition(index_space, self, index_partition)
         return region.get_child(index_partition)
 
 
@@ -540,7 +527,9 @@
                 source_field.field_id,
                 mapper=self._mapper,
             )
-        index_partition = runtime.find_partition(region.index_space, self)
+        index_partition = part_mgr.find_index_partition(
+            region.index_space, self
+        )
         if index_partition is None:
             if self._disjoint and self._complete:
                 kind = legion.LEGION_DISJOINT_COMPLETE_KIND
@@ -559,7 +548,9 @@
                 kind=kind,
                 keep=True,
             )
-            runtime.record_partition(region.index_space, self, index_partition)
+            part_mgr.record_index_partition(
+                region.index_space, self, index_partition
+            )
         return region.get_child(index_partition)
 
     def is_complete_for(self, extents: Shape, offsets: Shape) -> bool:
@@ -679,7 +670,9 @@
             source_field,
             mapper=self._mapper,
         )
-        index_partition = runtime.find_partition(region.index_space, self)
+        index_partition = part_mgr.find_index_partition(
+            region.index_space, self
+        )
         if index_partition is None:
             if self._disjoint and self._complete:
                 kind = legion.LEGION_DISJOINT_COMPLETE_KIND
@@ -700,7 +693,9 @@
                 kind=kind,
                 keep=True,
             )
-            runtime.record_partition(region.index_space, self, index_partition)
+            part_mgr.record_index_partition(
+                region.index_space, self, index_partition
+            )
         return region.get_child(index_partition)
 
     def is_complete_for(self, extents: Shape, offsets: Shape) -> bool:
@@ -794,7 +789,7 @@
         color_transform: Optional[Transform] = None,
     ) -> Optional[LegionPartition]:
         index_space = region.index_space
-        index_partition = runtime.find_partition(index_space, self)
+        index_partition = part_mgr.find_index_partition(index_space, self)
         if index_partition is None:
             functor = PartitionByDomain(self._domains)
             index_partition = IndexPartition(
@@ -805,7 +800,7 @@
                 functor=functor,
                 keep=True,
             )
-            runtime.record_partition(index_space, self, index_partition)
+            part_mgr.record_index_partition(index_space, self, index_partition)
         return region.get_child(index_partition)
 
     # TODO (rohany): We could figure this out by staring at the domain map.
@@ -925,8 +920,4 @@
         if tx_point is not None:
             color_shape = Shape(tx_point(color_shape, exclusive=True))
         assert color_shape is not None
-        return DomainPartition(new_shape, color_shape, projected)
-=======
-            part_mgr.record_index_partition(index_space, self, index_partition)
-        return region.get_child(index_partition)
->>>>>>> 278259aa
+        return DomainPartition(new_shape, color_shape, projected)