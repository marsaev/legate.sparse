--- conflicted
+++ resolved
@@ -26,23 +26,16 @@
 
 import legate.core.types as ty
 
-<<<<<<< HEAD
-from . import Future, FutureMap, Rect
+from . import Future, FutureMap, Partition as LegionPartition, Rect
 from .constraints import Image, PartSym
-from .launcher import CopyLauncher, FillLauncher, TaskLauncher
-from .partition import REPLICATE, ImagePartition, Weighted
-=======
-from . import Future, FutureMap, Partition as LegionPartition, Rect
-from .constraints import PartSym
 from .launcher import (
     CopyLauncher,
     FillLauncher,
     ParallelExecutionResult,
     TaskLauncher,
 )
-from .partition import REPLICATE, Weighted
+from .partition import REPLICATE, ImagePartition, Weighted
 from .runtime import runtime
->>>>>>> 1fea5af7
 from .shape import Shape
 from .store import Store, StorePartition
 from .utils import OrderedSet, capture_traceback_repr
@@ -917,8 +910,6 @@
         self._output_parts: list[Union[StorePartition, None]] = []
         self._reduction_parts: list[tuple[StorePartition, int]] = []
 
-        self._scalar_future_maps: list[FutureMap] = []
-
     @property
     def launch_ndim(self) -> int:
         return self._launch_domain.dim
@@ -977,13 +968,6 @@
         """
         self._check_arg(arg)
         if isinstance(arg, Store):
-<<<<<<< HEAD
-            if arg.unbound:
-                self._unbound_outputs.append(len(self._outputs))
-                self._outputs.append(arg)
-                return
-=======
->>>>>>> 1fea5af7
             if arg.kind is Future:
                 self._scalar_outputs.append(len(self._outputs))
             elif arg.unbound:
@@ -1082,22 +1066,12 @@
                 part.store, req, tag=0, read_write=can_read_write
             )
 
-<<<<<<< HEAD
-        for fm in self._scalar_future_maps:
-            launcher.add_future_map(fm)
-
-        # Add all unbound stores.
-        for store_idx in self._unbound_outputs:
-            store = self._outputs[store_idx]
-            fspace = self.context.runtime.create_field_space()
-=======
         for store, proj_fn in zip(self._outputs, self._output_projs):
             if not store.unbound:
                 continue
             # TODO: Need an interface for clients to specify isomorphism
             # bewteen unbound stores
             fspace = self._context.runtime.create_field_space()
->>>>>>> 1fea5af7
             field_id = fspace.allocate_field(store.type)
             launcher.add_unbound_output(store, fspace, field_id)
 
