# Copyright 2021-2022 NVIDIA Corporation
#
# Licensed under the Apache License, Version 2.0 (the "License");
# you may not use this file except in compliance with the License.
# You may obtain a copy of the License at
#
#     http://www.apache.org/licenses/LICENSE-2.0
#
# Unless required by applicable law or agreed to in writing, software
# distributed under the License is distributed on an "AS IS" BASIS,
# WITHOUT WARRANTIES OR CONDITIONS OF ANY KIND, either express or implied.
# See the License for the specific language governing permissions and
# limitations under the License.
#
from __future__ import annotations

from typing import TYPE_CHECKING, Any, Optional, Tuple, Union

from .. import ffi, legion
from . import FieldID
from .future import FutureMap
from .geometry import Point

if TYPE_CHECKING:
<<<<<<< HEAD
    from . import (
        FieldID,
        IndexPartition,
        IndexSpace,
        Partition,
        Rect,
        Region,
        Transform,
    )
=======
    from legion_cffi import CData

    from . import FieldID, IndexPartition, IndexSpace, Rect, Region, Transform
>>>>>>> 1fea5af7


def _convert_mapper_arg(mapper_arg: Optional[memoryview]) -> Tuple[CData, int]:
    if mapper_arg is None:
        return ffi.NULL, 0
    else:
        return ffi.from_buffer(mapper_arg), len(mapper_arg)


class PartitionFunctor:
    """
    PartitionFunctor objects provide a common interface to computing
    IndexPartition objects using Legion's support for dependent partitioning.
    Each kind of dependent partitioning operator in Legion can be accessed
    through a custom PartitionFunctor.
    """

    def partition(
        self,
        runtime: legion.legion_runtime_t,
        context: legion.legion_context_t,
        parent: IndexSpace,
        color_space: IndexSpace,
        kind: int,
        part_id: int,
    ) -> Any:
        """
        The generic interface for computing an IndexPartition

        Parameters
        ----------
        runtime : legion_runtime_t
            Handle for the Legion runtime from get_legion_runtime()
        context : legion_context_t
            The Legion context from get_legion_context()
        parent : IndexSpace
            The parent index space for which we're computing this partition
        color_space : IndexSpace
            The color space defining the names of subspaces to be created
        kind : legion_partition_kind_t
            Description of the disjointness and completeness property
            (if they are known) for the partition
        part_id : int
            Desired name for the color of this partition in the parent
            index space's color space (if any)
        """
        raise NotImplementedError("implement in derived classes")


class PartitionByRestriction(PartitionFunctor):
    def __init__(self, transform: Transform, extent: Rect) -> None:
        """
        PartitionByRestriction constructs a tesselated IndexPartition where an
        IndexSpace is created for each Point in the color space by projecting
        the point through the transform to create the lower bound point and
        then adding the extent. Note that this can be used to create both
        disjoint and aliased partitions, depending on the properties of the
        transform and the extent.
        """

        self.transform = transform
        self.extent = extent

    def partition(
        self,
        runtime: legion.legion_runtime_t,
        context: legion.legion_context_t,
        parent: IndexSpace,
        color_space: IndexSpace,
        kind: Any,
        part_id: int,
    ) -> Any:
        return legion.legion_index_partition_create_by_restriction(
            runtime,
            context,
            parent.handle,
            color_space.handle,
            self.transform.raw(),
            self.extent.raw(),
            kind,
            part_id,
        )


class PartitionByImage(PartitionFunctor):
    def __init__(
        self,
        region: Region,
        part: Partition,
        field: Union[int, FieldID],
        mapper: int = 0,
        tag: int = 0,
        mapper_arg: Optional[memoryview] = None,
    ) -> None:
        """
        PartitionByImage projects an existing IndexPartition through a field
        of Points that point from one LogicalRegion into an IndexSpace.
        """

        self.region = region
        self.part = part
        self.field = field
        self.mapper = mapper
        self.tag = tag
        self.mapper_arg = mapper_arg

    def partition(
        self,
        runtime: legion.legion_runtime_t,
        context: legion.legion_context_t,
        parent: IndexSpace,
        color_space: IndexSpace,
        kind: Any,
        part_id: int,
    ) -> Any:
        return legion.legion_index_partition_create_by_image(
            runtime,
            context,
            parent.handle,
            self.part.handle,
            self.region.handle,
            self.field.fid if isinstance(self.field, FieldID) else self.field,
            color_space.handle,
            kind,
            part_id,
            self.mapper,
            self.tag,
            _convert_mapper_arg(self.mapper_arg),
        )


class PartitionByImageRange(PartitionFunctor):
    def __init__(
        self,
        region: Region,
        part: Partition,
        field: Union[int, FieldID],
        mapper: int = 0,
        tag: int = 0,
        mapper_arg: Optional[memoryview] = None,
    ) -> None:
        """
        PartitionByImageRange projects an existing IndexPartition through a
        field of Rects that point from one LogicalRegion into a range of points
        in a destination IndexSpace.
        """

        self.region = region
        self.part = part
        self.field = field
        self.mapper = mapper
        self.tag = tag
        self.mapper_arg = mapper_arg

    def partition(
        self,
        runtime: legion.legion_runtime_t,
        context: legion.legion_context_t,
        parent: IndexSpace,
        color_space: IndexSpace,
        kind: Any,
        part_id: int,
    ) -> Any:
        return legion.legion_index_partition_create_by_image_range(
            runtime,
            context,
            parent.handle,
            self.part.handle,
            self.region.handle,
            self.field.fid if isinstance(self.field, FieldID) else self.field,
            color_space.handle,
            kind,
            part_id,
            self.mapper,
            self.tag,
            _convert_mapper_arg(self.mapper_arg),
        )


class PartitionByPreimage(PartitionFunctor):
    def __init__(
        self,
        projection: IndexPartition,
        region: Region,
        parent: Region,
        field: Union[int, FieldID],
        mapper: int = 0,
        tag: int = 0,
        mapper_arg: Optional[memoryview] = None,
    ) -> None:
        """
        Partition by preimage induces a partition on the index space of
        'region' by taking a field of region that points into the index
        partition 'projection" and reversing the mapping.
        """
        self.projection = projection
        self.region = region
        self.parent = parent
        self.field = field
        self.mapper = mapper
        self.tag = tag
        self.mapper_arg = mapper_arg

    def partition(
        self,
        runtime: legion.legion_runtime_t,
        context: legion.legion_context_t,
        parent: IndexSpace,
        color_space: IndexSpace,
        kind: Any,
        part_id: int,
    ) -> Any:
        return legion.legion_index_partition_create_by_preimage(
            runtime,
            context,
            self.projection.handle,
            self.region.handle,
            self.parent.handle,
            self.field.fid if isinstance(self.field, FieldID) else self.field,
            color_space.handle,
            kind,
            part_id,
            self.mapper,
            self.tag,
            _convert_mapper_arg(self.mapper_arg),
        )


class PartitionByPreimageRange(PartitionFunctor):
    def __init__(
        self,
        projection: IndexPartition,
        region: Region,
        parent: Region,
        field: Union[int, FieldID],
        mapper: int = 0,
        tag: int = 0,
        mapper_arg: Optional[memoryview] = None,
    ) -> None:
        """
        Partition by preimage range induces a partition on the index space of
        'region' by taking a field of region that points into ranges of the
        index partition 'projection" and reversing the mapping.
        """
        self.projection = projection
        self.region = region
        self.parent = parent
        self.field = field
        self.mapper = mapper
        self.tag = tag
        self.mapper_arg = mapper_arg

    def partition(
        self,
        runtime: legion.legion_runtime_t,
        context: legion.legion_context_t,
        parent: IndexSpace,
        color_space: IndexSpace,
        kind: Any,
        part_id: int,
    ) -> Any:
        return legion.legion_index_partition_create_by_preimage_range(
            runtime,
            context,
            self.projection.handle,
            self.region.handle,
            self.parent.handle,
            self.field.fid if isinstance(self.field, FieldID) else self.field,
            color_space.handle,
            kind,
            part_id,
            self.mapper,
            self.tag,
            _convert_mapper_arg(self.mapper_arg),
        )


class EqualPartition(PartitionFunctor):
    """
    EqualPartition will construct an IndexPartition that creates IndexSpace
    children with roughly equal numbers of points in each child.
    """

    def partition(
        self,
        runtime: legion.legion_runtime_t,
        context: legion.legion_context_t,
        parent: IndexSpace,
        color_space: IndexSpace,
        kind: Any,
        part_id: int,
    ) -> Any:
        return legion.legion_index_partition_create_equal(
            runtime,
            context,
            parent.handle,
            color_space.handle,
            1,
            part_id,
        )


class PartitionByWeights(PartitionFunctor):
    def __init__(self, weights: FutureMap) -> None:
        """
        PartitionByWeights will construct an IndexPartition with the number of
        points in each child IndexSpace being allocated proportionally to the
        the relative weights.
        """

        self.weights = weights

    def partition(
        self,
        runtime: legion.legion_runtime_t,
        context: legion.legion_context_t,
        parent: IndexSpace,
        color_space: IndexSpace,
        kind: int,
        part_id: int,
    ) -> Any:
        if isinstance(self.weights, FutureMap):
            return legion.legion_index_partition_create_by_weights_future_map(
                runtime,
                context,
                parent.handle,
                self.weights.handle,
                color_space.handle,
                1,
                part_id,
            )
        else:
            raise TypeError("Unsupported type for PartitionByWeights")


class PartitionByDomain(PartitionFunctor):
    def __init__(self, domains: Union[FutureMap, dict[Point, Rect]]) -> None:
        """
        PartitionByDomain will construct an IndexPartition given an explicit
        mapping of colors to domains.

        Parameters
        ----------
        domains : FutureMap | dict[Point, Rect]
        """
        self.domains = domains

    def partition(
        self,
        runtime: legion.legion_runtime_t,
        context: legion.legion_context_t,
        parent: IndexSpace,
        color_space: IndexSpace,
        kind: Any,
        part_id: int,
    ) -> Any:
        if isinstance(self.domains, FutureMap):
            return legion.legion_index_partition_create_by_domain_future_map(
                runtime,
                context,
                parent.handle,
                self.domains.handle,
                color_space.handle,
                True,  # perform_intersections
                kind,
                part_id,
            )
        elif isinstance(self.domains, dict):
            num_domains = len(self.domains)
            assert num_domains <= color_space.get_volume()
            colors = ffi.new("legion_domain_point_t[%d]" % num_domains)
            domains = ffi.new("legion_domain_t[%d]" % num_domains)
            for i, (point, rect) in enumerate(self.domains.items()):
                colors[i] = point.raw()
                domains[i] = rect.raw()
            return legion.legion_index_partition_create_by_domain(
                runtime,
                context,
                parent.handle,
                colors,
                domains,
                num_domains,
                color_space.handle,
                True,  # perform_intersections
                kind,
                part_id,
            )
        else:
            raise TypeError("Unsupported type for PartitionByDomain")


# TODO more kinds of partition functors here<|MERGE_RESOLUTION|>--- conflicted
+++ resolved
@@ -22,9 +22,9 @@
 from .geometry import Point
 
 if TYPE_CHECKING:
-<<<<<<< HEAD
+    from legion_cffi import CData
+
     from . import (
-        FieldID,
         IndexPartition,
         IndexSpace,
         Partition,
@@ -32,11 +32,6 @@
         Region,
         Transform,
     )
-=======
-    from legion_cffi import CData
-
-    from . import FieldID, IndexPartition, IndexSpace, Rect, Region, Transform
->>>>>>> 1fea5af7
 
 
 def _convert_mapper_arg(mapper_arg: Optional[memoryview]) -> Tuple[CData, int]:
