--- conflicted
+++ resolved
@@ -15,7 +15,6 @@
 
 
 # General source files
-<<<<<<< HEAD
 GEN_CPU_SRC	= legate_c.cc                 \
 							data/scalar.cc              \
 							data/store.cc               \
@@ -28,23 +27,10 @@
 							runtime/projection.cc       \
 							runtime/runtime.cc          \
 							runtime/shard.cc            \
+							task/return.cc              \
 							task/task.cc                \
-							utilities/deserializer.cc
-=======
-GEN_CPU_SRC	= legate_c.cc               \
-							data/scalar.cc            \
-							data/store.cc             \
-							data/transform.cc         \
-							mapping/mapper.cc         \
-							runtime/context.cc        \
-							runtime/projection.cc     \
-							runtime/runtime.cc        \
-							runtime/shard.cc          \
-							task/return.cc            \
-							task/task.cc              \
-							utilities/deserializer.cc \
+							utilities/deserializer.cc   \
 							utilities/machine.cc
->>>>>>> d0f72b0b
 
 ifeq ($(strip $(USE_CUDA)),1)
 GEN_CPU_SRC	+= gpu/cudalibs.cc
@@ -57,7 +43,6 @@
 								task      \
 								utilities
 
-<<<<<<< HEAD
 INSTALL_HEADERS = legate.h                   \
 									legate_c.h                 \
 									legate_defines.h           \
@@ -80,25 +65,4 @@
 									utilities/dispatch.h       \
 									utilities/span.h           \
 									utilities/type_traits.h    \
-=======
-INSTALL_HEADERS = legate.h                 \
-									legate_c.h               \
-									legate_defines.h         \
-									legate_preamble.h        \
-									data/buffer.h            \
-									data/scalar.h            \
-									data/scalar.inl          \
-									data/store.h             \
-									data/store.inl           \
-									data/transform.h         \
-									runtime/context.h        \
-									runtime/runtime.h        \
-									task/return.h            \
-									task/task.h              \
-									utilities/deserializer.h \
-									utilities/dispatch.h     \
-									utilities/machine.h      \
-									utilities/span.h         \
-									utilities/type_traits.h  \
->>>>>>> d0f72b0b
 									utilities/typedefs.h